/*
 * Licensed to the Apache Software Foundation (ASF) under one or more
 * contributor license agreements.  See the NOTICE file distributed with
 * this work for additional information regarding copyright ownership.
 * The ASF licenses this file to You under the Apache License, Version 2.0
 * (the "License"); you may not use this file except in compliance with
 * the License.  You may obtain a copy of the License at
 *
 *    http://www.apache.org/licenses/LICENSE-2.0
 *
 * Unless required by applicable law or agreed to in writing, software
 * distributed under the License is distributed on an "AS IS" BASIS,
 * WITHOUT WARRANTIES OR CONDITIONS OF ANY KIND, either express or implied.
 * See the License for the specific language governing permissions and
 * limitations under the License.
 */

package org.apache.spark.sql.hive.orc

import java.net.URI
import java.nio.charset.StandardCharsets.UTF_8
import java.util.Properties

import scala.collection.JavaConverters._
import scala.util.control.NonFatal

import com.esotericsoftware.kryo.Kryo
import com.esotericsoftware.kryo.io.Output
import org.apache.commons.codec.binary.Base64
import org.apache.hadoop.conf.Configuration
import org.apache.hadoop.fs.{FileStatus, Path}
import org.apache.hadoop.hive.conf.HiveConf.ConfVars
import org.apache.hadoop.hive.ql.io.orc._
import org.apache.hadoop.hive.ql.io.sarg.SearchArgument
import org.apache.hadoop.hive.serde2.objectinspector.{SettableStructObjectInspector, StructObjectInspector}
import org.apache.hadoop.hive.serde2.typeinfo.{StructTypeInfo, TypeInfoUtils}
import org.apache.hadoop.io.{NullWritable, Writable}
import org.apache.hadoop.mapred.{JobConf, OutputFormat => MapRedOutputFormat, RecordWriter, Reporter}
import org.apache.hadoop.mapreduce._
import org.apache.hadoop.mapreduce.lib.input.FileInputFormat
import org.apache.orc.OrcConf.COMPRESS

import org.apache.spark.{SPARK_VERSION_SHORT, TaskContext}
import org.apache.spark.internal.Logging
import org.apache.spark.sql.SPARK_VERSION_METADATA_KEY
import org.apache.spark.sql.SparkSession
import org.apache.spark.sql.catalyst.InternalRow
import org.apache.spark.sql.catalyst.expressions._
import org.apache.spark.sql.execution.datasources._
import org.apache.spark.sql.execution.datasources.orc.OrcOptions
import org.apache.spark.sql.hive.{HiveInspectors, HiveShim}
import org.apache.spark.sql.sources.{Filter, _}
import org.apache.spark.sql.types._
import org.apache.spark.util.SerializableConfiguration

/**
 * `FileFormat` for reading ORC files. If this is moved or renamed, please update
 * `DataSource`'s backwardCompatibilityMap.
 */
class OrcFileFormat extends FileFormat with DataSourceRegister with Serializable {

  override def shortName(): String = "orc"

  override def toString: String = "ORC"

  override def inferSchema(
      sparkSession: SparkSession,
      options: Map[String, String],
      files: Seq[FileStatus]): Option[StructType] = {
    val ignoreCorruptFiles = sparkSession.sessionState.conf.ignoreCorruptFiles
    OrcFileOperator.readSchema(
      files.map(_.getPath.toString),
      Some(sparkSession.sessionState.newHadoopConf()),
      ignoreCorruptFiles
    )
  }

  override def prepareWrite(
      sparkSession: SparkSession,
      job: Job,
      options: Map[String, String],
      dataSchema: StructType): OutputWriterFactory = {

    val orcOptions = new OrcOptions(options, sparkSession.sessionState.conf)

    val configuration = job.getConfiguration

    configuration.set(COMPRESS.getAttribute, orcOptions.compressionCodec)
    configuration match {
      case conf: JobConf =>
        conf.setOutputFormat(classOf[OrcOutputFormat])
      case conf =>
        conf.setClass(
          "mapred.output.format.class",
          classOf[OrcOutputFormat],
          classOf[MapRedOutputFormat[_, _]])
    }

    new OutputWriterFactory {
      override def newInstance(
          path: String,
          dataSchema: StructType,
          context: TaskAttemptContext): OutputWriter = {
        new OrcOutputWriter(path, dataSchema, context)
      }

      override def getFileExtension(context: TaskAttemptContext): String = {
        val compressionExtension: String = {
          val name = context.getConfiguration.get(COMPRESS.getAttribute)
          OrcFileFormat.extensionsForCompressionCodecNames.getOrElse(name, "")
        }

        compressionExtension + ".orc"
      }
    }
  }

  override def isSplitable(
      sparkSession: SparkSession,
      options: Map[String, String],
      path: Path): Boolean = {
    true
  }

  override def buildReader(
      sparkSession: SparkSession,
      dataSchema: StructType,
      partitionSchema: StructType,
      requiredSchema: StructType,
      filters: Seq[Filter],
      options: Map[String, String],
      hadoopConf: Configuration): (PartitionedFile) => Iterator[InternalRow] = {

    if (sparkSession.sessionState.conf.orcFilterPushDown) {
      // Sets pushed predicates
      OrcFilters.createFilter(requiredSchema, filters.toArray).foreach { f =>
        hadoopConf.set(OrcFileFormat.SARG_PUSHDOWN, toKryo(f))
        hadoopConf.setBoolean(ConfVars.HIVEOPTINDEXFILTER.varname, true)
      }
    }

    val broadcastedHadoopConf =
      sparkSession.sparkContext.broadcast(new SerializableConfiguration(hadoopConf))
    val ignoreCorruptFiles = sparkSession.sessionState.conf.ignoreCorruptFiles

    (file: PartitionedFile) => {
      val conf = broadcastedHadoopConf.value.value

      val filePath = new Path(new URI(file.filePath))

      // SPARK-8501: Empty ORC files always have an empty schema stored in their footer. In this
      // case, `OrcFileOperator.readSchema` returns `None`, and we can't read the underlying file
      // using the given physical schema. Instead, we simply return an empty iterator.
      val isEmptyFile =
        OrcFileOperator.readSchema(Seq(filePath.toString), Some(conf), ignoreCorruptFiles).isEmpty
      if (isEmptyFile) {
        Iterator.empty
      } else {
        OrcFileFormat.setRequiredColumns(conf, dataSchema, requiredSchema)

        val orcRecordReader = {
          val job = Job.getInstance(conf)
          FileInputFormat.setInputPaths(job, file.filePath)

          // Custom OrcRecordReader is used to get
          // ObjectInspector during recordReader creation itself and can
          // avoid NameNode call in unwrapOrcStructs per file.
          // Specifically would be helpful for partitioned datasets.
          val orcReader = OrcFile.createReader(filePath, OrcFile.readerOptions(conf))
          new SparkOrcNewRecordReader(orcReader, conf, file.start, file.length)
        }

        val recordsIterator = new RecordReaderIterator[OrcStruct](orcRecordReader)
        Option(TaskContext.get())
          .foreach(_.addTaskCompletionListener[Unit](_ => recordsIterator.close()))

        // Unwraps `OrcStruct`s to `UnsafeRow`s
        OrcFileFormat.unwrapOrcStructs(
          conf,
          dataSchema,
          requiredSchema,
          Some(orcRecordReader.getObjectInspector.asInstanceOf[StructObjectInspector]),
          recordsIterator)
      }
    }
  }

  override def supportDataType(dataType: DataType): Boolean = dataType match {
    case _: AtomicType => true

    case st: StructType => st.forall { f => supportDataType(f.dataType) }

    case ArrayType(elementType, _) => supportDataType(elementType)

    case MapType(keyType, valueType, _) =>
      supportDataType(keyType) && supportDataType(valueType)

    case udt: UserDefinedType[_] => supportDataType(udt.sqlType)

    case _ => false
  }

<<<<<<< HEAD
  private def toKryo(sarg: SearchArgument): String = {
    val out = new Output(4 * 1024, 10 * 1024 * 1024)
    new Kryo().writeObject(out, sarg)
=======
  // HIVE-11253 moved `toKryo` from `SearchArgument` to `storage-api` module.
  // This is copied from Hive 1.2's SearchArgumentImpl.toKryo().
  private def toKryo(sarg: SearchArgument): String = {
    val kryo = new Kryo()
    val out = new Output(4 * 1024, 10 * 1024 * 1024)
    kryo.writeObject(out, sarg)
>>>>>>> 2a37d6ed
    out.close()
    Base64.encodeBase64String(out.toBytes)
  }
}

private[orc] class OrcSerializer(dataSchema: StructType, conf: Configuration)
  extends HiveInspectors {

  def serialize(row: InternalRow): Writable = {
    wrapOrcStruct(cachedOrcStruct, structOI, row)
    serializer.serialize(cachedOrcStruct, structOI)
  }

  private[this] val serializer = {
    val table = new Properties()
    table.setProperty("columns", dataSchema.fieldNames.mkString(","))
    table.setProperty("columns.types", dataSchema.map(_.dataType.catalogString).mkString(":"))

    val serde = new OrcSerde
    serde.initialize(conf, table)
    serde
  }

  // Object inspector converted from the schema of the relation to be serialized.
  private[this] val structOI = {
    val typeInfo = TypeInfoUtils.getTypeInfoFromTypeString(dataSchema.catalogString)
    OrcStruct.createObjectInspector(typeInfo.asInstanceOf[StructTypeInfo])
      .asInstanceOf[SettableStructObjectInspector]
  }

  private[this] val cachedOrcStruct = structOI.create().asInstanceOf[OrcStruct]

  // Wrapper functions used to wrap Spark SQL input arguments into Hive specific format
  private[this] val wrappers = dataSchema.zip(structOI.getAllStructFieldRefs().asScala.toSeq).map {
    case (f, i) => wrapperFor(i.getFieldObjectInspector, f.dataType)
  }

  private[this] def wrapOrcStruct(
      struct: OrcStruct,
      oi: SettableStructObjectInspector,
      row: InternalRow): Unit = {
    val fieldRefs = oi.getAllStructFieldRefs
    var i = 0
    val size = fieldRefs.size
    while (i < size) {

      oi.setStructFieldData(
        struct,
        fieldRefs.get(i),
        wrappers(i)(row.get(i, dataSchema(i).dataType))
      )
      i += 1
    }
  }
}

private[orc] class OrcOutputWriter(
    path: String,
    dataSchema: StructType,
    context: TaskAttemptContext)
  extends OutputWriter {

  private[this] val serializer = new OrcSerializer(dataSchema, context.getConfiguration)

  // `OrcRecordWriter.close()` creates an empty file if no rows are written at all.  We use this
  // flag to decide whether `OrcRecordWriter.close()` needs to be called.
  private var recordWriterInstantiated = false

  private lazy val recordWriter: RecordWriter[NullWritable, Writable] = {
    recordWriterInstantiated = true
    new OrcOutputFormat().getRecordWriter(
      new Path(path).getFileSystem(context.getConfiguration),
      context.getConfiguration.asInstanceOf[JobConf],
      path,
      Reporter.NULL
    ).asInstanceOf[RecordWriter[NullWritable, Writable]]
  }

  override def write(row: InternalRow): Unit = {
    recordWriter.write(NullWritable.get(), serializer.serialize(row))
  }

  override def close(): Unit = {
    if (recordWriterInstantiated) {
      // Hive 1.2.1 ORC initializes its private `writer` field at the first write.
      OrcFileFormat.addSparkVersionMetadata(recordWriter)
      recordWriter.close(Reporter.NULL)
    }
  }
}

private[orc] object OrcFileFormat extends HiveInspectors with Logging {
  // This constant duplicates `OrcInputFormat.SARG_PUSHDOWN`, which is unfortunately not public.
  private[orc] val SARG_PUSHDOWN = "sarg.pushdown"

  // The extensions for ORC compression codecs
  val extensionsForCompressionCodecNames = Map(
    "NONE" -> "",
    "SNAPPY" -> ".snappy",
    "ZLIB" -> ".zlib",
    "LZO" -> ".lzo")

  def unwrapOrcStructs(
      conf: Configuration,
      dataSchema: StructType,
      requiredSchema: StructType,
      maybeStructOI: Option[StructObjectInspector],
      iterator: Iterator[Writable]): Iterator[InternalRow] = {
    val deserializer = new OrcSerde
    val mutableRow = new SpecificInternalRow(requiredSchema.map(_.dataType))
    val unsafeProjection = UnsafeProjection.create(requiredSchema)

    def unwrap(oi: StructObjectInspector): Iterator[InternalRow] = {
      val (fieldRefs, fieldOrdinals) = requiredSchema.zipWithIndex.map {
        case (field, ordinal) =>
          var ref = oi.getStructFieldRef(field.name)
          if (ref == null) {
            ref = oi.getStructFieldRef("_col" + dataSchema.fieldIndex(field.name))
          }
          ref -> ordinal
      }.unzip

      val unwrappers = fieldRefs.map(r => if (r == null) null else unwrapperFor(r))

      iterator.map { value =>
        val raw = deserializer.deserialize(value)
        var i = 0
        val length = fieldRefs.length
        while (i < length) {
          val fieldRef = fieldRefs(i)
          val fieldValue = if (fieldRef == null) null else oi.getStructFieldData(raw, fieldRef)
          if (fieldValue == null) {
            mutableRow.setNullAt(fieldOrdinals(i))
          } else {
            unwrappers(i)(fieldValue, mutableRow, fieldOrdinals(i))
          }
          i += 1
        }
        unsafeProjection(mutableRow)
      }
    }

    maybeStructOI.map(unwrap).getOrElse(Iterator.empty)
  }

  def setRequiredColumns(
      conf: Configuration, dataSchema: StructType, requestedSchema: StructType): Unit = {
    val ids = requestedSchema.map(a => dataSchema.fieldIndex(a.name): Integer)
    val (sortedIDs, sortedNames) = ids.zip(requestedSchema.fieldNames).sorted.unzip
    HiveShim.appendReadColumns(conf, sortedIDs, sortedNames)
  }

  /**
   * Add a metadata specifying Spark version.
   */
  def addSparkVersionMetadata(recordWriter: RecordWriter[NullWritable, Writable]): Unit = {
    try {
      val writerField = recordWriter.getClass.getDeclaredField("writer")
      writerField.setAccessible(true)
      val writer = writerField.get(recordWriter).asInstanceOf[Writer]
      writer.addUserMetadata(SPARK_VERSION_METADATA_KEY, UTF_8.encode(SPARK_VERSION_SHORT))
    } catch {
      case NonFatal(e) => log.warn(e.toString, e)
    }
  }
}<|MERGE_RESOLUTION|>--- conflicted
+++ resolved
@@ -200,18 +200,12 @@
     case _ => false
   }
 
-<<<<<<< HEAD
-  private def toKryo(sarg: SearchArgument): String = {
-    val out = new Output(4 * 1024, 10 * 1024 * 1024)
-    new Kryo().writeObject(out, sarg)
-=======
   // HIVE-11253 moved `toKryo` from `SearchArgument` to `storage-api` module.
   // This is copied from Hive 1.2's SearchArgumentImpl.toKryo().
   private def toKryo(sarg: SearchArgument): String = {
     val kryo = new Kryo()
     val out = new Output(4 * 1024, 10 * 1024 * 1024)
     kryo.writeObject(out, sarg)
->>>>>>> 2a37d6ed
     out.close()
     Base64.encodeBase64String(out.toBytes)
   }
