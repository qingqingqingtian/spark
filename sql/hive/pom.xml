--- conflicted
+++ resolved
@@ -130,17 +130,6 @@
       <artifactId>commons-httpclient</artifactId>
     </dependency>
     <dependency>
-<<<<<<< HEAD
-      <groupId>org.apache.calcite</groupId>
-      <artifactId>${calcite-avatica.artifactId}</artifactId>
-    </dependency>
-    <dependency>
-      <groupId>org.apache.calcite</groupId>
-      <artifactId>calcite-core</artifactId>
-    </dependency>
-    <dependency>
-=======
->>>>>>> 2a37d6ed
       <groupId>org.apache.httpcomponents</groupId>
       <artifactId>httpclient</artifactId>
     </dependency>
