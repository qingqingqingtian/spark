/*
 * Licensed to the Apache Software Foundation (ASF) under one or more
 * contributor license agreements.  See the NOTICE file distributed with
 * this work for additional information regarding copyright ownership.
 * The ASF licenses this file to You under the Apache License, Version 2.0
 * (the "License"); you may not use this file except in compliance with
 * the License.  You may obtain a copy of the License at
 *
 *    http://www.apache.org/licenses/LICENSE-2.0
 *
 * Unless required by applicable law or agreed to in writing, software
 * distributed under the License is distributed on an "AS IS" BASIS,
 * WITHOUT WARRANTIES OR CONDITIONS OF ANY KIND, either express or implied.
 * See the License for the specific language governing permissions and
 * limitations under the License.
 */

package org.apache.spark.sql.execution.datasources.parquet

import java.lang.{Boolean => JBoolean, Double => JDouble, Float => JFloat, Long => JLong}
import java.math.{BigDecimal => JBigDecimal}
import java.sql.Date

import scala.collection.JavaConverters.asScalaBufferConverter

import org.apache.parquet.filter2.predicate._
import org.apache.parquet.filter2.predicate.FilterApi._
import org.apache.parquet.io.api.Binary
import org.apache.parquet.schema.{DecimalMetadata, MessageType, OriginalType, PrimitiveComparator}
import org.apache.parquet.schema.OriginalType._
import org.apache.parquet.schema.PrimitiveType.PrimitiveTypeName
import org.apache.parquet.schema.PrimitiveType.PrimitiveTypeName._

import org.apache.spark.sql.catalyst.util.DateTimeUtils
import org.apache.spark.sql.catalyst.util.DateTimeUtils.SQLDate
import org.apache.spark.sql.sources
import org.apache.spark.unsafe.types.UTF8String

/**
 * Some utility function to convert Spark data source filters to Parquet filters.
 */
private[parquet] class ParquetFilters(
    pushDownDate: Boolean,
    pushDownDecimal: Boolean,
    pushDownStartWith: Boolean) {

  private case class ParquetSchemaType(
      originalType: OriginalType,
      primitiveTypeName: PrimitiveTypeName,
<<<<<<< HEAD
      length: Int,
      decimalMeta: DecimalMetadata)

  private val ParquetBooleanType = ParquetSchemaType(null, BOOLEAN, 0, null)
  private val ParquetIntegerType = ParquetSchemaType(null, INT32, 0, null)
  private val ParquetLongType = ParquetSchemaType(null, INT64, 0, null)
  private val ParquetFloatType = ParquetSchemaType(null, FLOAT, 0, null)
  private val ParquetDoubleType = ParquetSchemaType(null, DOUBLE, 0, null)
  private val ParquetStringType = ParquetSchemaType(UTF8, BINARY, 0, null)
  private val ParquetBinaryType = ParquetSchemaType(null, BINARY, 0, null)
  private val ParquetDateType = ParquetSchemaType(DATE, INT32, 0, null)
=======
      decimalMetadata: DecimalMetadata)

  private val ParquetBooleanType = ParquetSchemaType(null, BOOLEAN, null)
  private val ParquetByteType = ParquetSchemaType(INT_8, INT32, null)
  private val ParquetShortType = ParquetSchemaType(INT_16, INT32, null)
  private val ParquetIntegerType = ParquetSchemaType(null, INT32, null)
  private val ParquetLongType = ParquetSchemaType(null, INT64, null)
  private val ParquetFloatType = ParquetSchemaType(null, FLOAT, null)
  private val ParquetDoubleType = ParquetSchemaType(null, DOUBLE, null)
  private val ParquetStringType = ParquetSchemaType(UTF8, BINARY, null)
  private val ParquetBinaryType = ParquetSchemaType(null, BINARY, null)
  private val ParquetDateType = ParquetSchemaType(DATE, INT32, null)
>>>>>>> 1f94bf49

  private def dateToDays(date: Date): SQLDate = {
    DateTimeUtils.fromJavaDate(date)
  }

  private def decimalToInt32(decimal: JBigDecimal): Integer = decimal.unscaledValue().intValue()

  private def decimalToInt64(decimal: JBigDecimal): JLong = decimal.unscaledValue().longValue()

  private def decimalToByteArray(decimal: JBigDecimal, numBytes: Int): Binary = {
    val decimalBuffer = new Array[Byte](numBytes)
    val bytes = decimal.unscaledValue().toByteArray

    val fixedLengthBytes = if (bytes.length == numBytes) {
      bytes
    } else {
      val signByte = if (bytes.head < 0) -1: Byte else 0: Byte
      java.util.Arrays.fill(decimalBuffer, 0, numBytes - bytes.length, signByte)
      System.arraycopy(bytes, 0, decimalBuffer, numBytes - bytes.length, bytes.length)
      decimalBuffer
    }
    Binary.fromReusedByteArray(fixedLengthBytes, 0, numBytes)
  }

  private val makeEq: PartialFunction[ParquetSchemaType, (String, Any) => FilterPredicate] = {
    case ParquetBooleanType =>
<<<<<<< HEAD
      (n: String, v: Any) => FilterApi.eq(booleanColumn(n), v.asInstanceOf[JBoolean])
    case ParquetIntegerType =>
      (n: String, v: Any) => FilterApi.eq(intColumn(n), v.asInstanceOf[Integer])
=======
      (n: String, v: Any) => FilterApi.eq(booleanColumn(n), v.asInstanceOf[java.lang.Boolean])
    case ParquetByteType | ParquetShortType | ParquetIntegerType =>
      (n: String, v: Any) => FilterApi.eq(
        intColumn(n),
        Option(v).map(_.asInstanceOf[Number].intValue.asInstanceOf[Integer]).orNull)
>>>>>>> 1f94bf49
    case ParquetLongType =>
      (n: String, v: Any) => FilterApi.eq(longColumn(n), v.asInstanceOf[JLong])
    case ParquetFloatType =>
      (n: String, v: Any) => FilterApi.eq(floatColumn(n), v.asInstanceOf[JFloat])
    case ParquetDoubleType =>
      (n: String, v: Any) => FilterApi.eq(doubleColumn(n), v.asInstanceOf[JDouble])

    // Binary.fromString and Binary.fromByteArray don't accept null values
    case ParquetStringType =>
      (n: String, v: Any) => FilterApi.eq(
        binaryColumn(n),
        Option(v).map(s => Binary.fromString(s.asInstanceOf[String])).orNull)
    case ParquetBinaryType =>
      (n: String, v: Any) => FilterApi.eq(
        binaryColumn(n),
        Option(v).map(b => Binary.fromReusedByteArray(v.asInstanceOf[Array[Byte]])).orNull)
    case ParquetDateType if pushDownDate =>
      (n: String, v: Any) => FilterApi.eq(
        intColumn(n),
        Option(v).map(date => dateToDays(date.asInstanceOf[Date]).asInstanceOf[Integer]).orNull)

    case ParquetSchemaType(DECIMAL, INT32, 0, _) if pushDownDecimal =>
      (n: String, v: Any) => FilterApi.eq(
        intColumn(n),
        Option(v).map(d => decimalToInt32(d.asInstanceOf[JBigDecimal])).orNull)
    case ParquetSchemaType(DECIMAL, INT64, 0, _) if pushDownDecimal =>
      (n: String, v: Any) => FilterApi.eq(
        longColumn(n),
        Option(v).map(d => decimalToInt64(d.asInstanceOf[JBigDecimal])).orNull)
    case ParquetSchemaType(DECIMAL, FIXED_LEN_BYTE_ARRAY, length, _) if pushDownDecimal =>
      (n: String, v: Any) => FilterApi.eq(
        binaryColumn(n),
        Option(v).map(d => decimalToByteArray(d.asInstanceOf[JBigDecimal], length)).orNull)
  }

  private val makeNotEq: PartialFunction[ParquetSchemaType, (String, Any) => FilterPredicate] = {
    case ParquetBooleanType =>
      (n: String, v: Any) => FilterApi.notEq(booleanColumn(n), v.asInstanceOf[java.lang.Boolean])
    case ParquetByteType | ParquetShortType | ParquetIntegerType =>
      (n: String, v: Any) => FilterApi.notEq(
        intColumn(n),
        Option(v).map(_.asInstanceOf[Number].intValue.asInstanceOf[Integer]).orNull)
    case ParquetLongType =>
      (n: String, v: Any) => FilterApi.notEq(longColumn(n), v.asInstanceOf[JLong])
    case ParquetFloatType =>
      (n: String, v: Any) => FilterApi.notEq(floatColumn(n), v.asInstanceOf[JFloat])
    case ParquetDoubleType =>
      (n: String, v: Any) => FilterApi.notEq(doubleColumn(n), v.asInstanceOf[JDouble])

    case ParquetStringType =>
      (n: String, v: Any) => FilterApi.notEq(
        binaryColumn(n),
        Option(v).map(s => Binary.fromString(s.asInstanceOf[String])).orNull)
    case ParquetBinaryType =>
      (n: String, v: Any) => FilterApi.notEq(
        binaryColumn(n),
        Option(v).map(b => Binary.fromReusedByteArray(v.asInstanceOf[Array[Byte]])).orNull)
    case ParquetDateType if pushDownDate =>
      (n: String, v: Any) => FilterApi.notEq(
        intColumn(n),
        Option(v).map(date => dateToDays(date.asInstanceOf[Date]).asInstanceOf[Integer]).orNull)

    case ParquetSchemaType(DECIMAL, INT32, 0, _) if pushDownDecimal =>
      (n: String, v: Any) => FilterApi.notEq(
        intColumn(n),
        Option(v).map(d => decimalToInt32(d.asInstanceOf[JBigDecimal])).orNull)
    case ParquetSchemaType(DECIMAL, INT64, 0, _) if pushDownDecimal =>
      (n: String, v: Any) => FilterApi.notEq(
        longColumn(n),
        Option(v).map(d => decimalToInt64(d.asInstanceOf[JBigDecimal])).orNull)
    case ParquetSchemaType(DECIMAL, FIXED_LEN_BYTE_ARRAY, length, _) if pushDownDecimal =>
      (n: String, v: Any) => FilterApi.notEq(
        binaryColumn(n),
        Option(v).map(d => decimalToByteArray(d.asInstanceOf[JBigDecimal], length)).orNull)
  }

  private val makeLt: PartialFunction[ParquetSchemaType, (String, Any) => FilterPredicate] = {
    case ParquetByteType | ParquetShortType | ParquetIntegerType =>
      (n: String, v: Any) =>
        FilterApi.lt(intColumn(n), v.asInstanceOf[Number].intValue.asInstanceOf[Integer])
    case ParquetLongType =>
      (n: String, v: Any) => FilterApi.lt(longColumn(n), v.asInstanceOf[JLong])
    case ParquetFloatType =>
      (n: String, v: Any) => FilterApi.lt(floatColumn(n), v.asInstanceOf[JFloat])
    case ParquetDoubleType =>
      (n: String, v: Any) => FilterApi.lt(doubleColumn(n), v.asInstanceOf[JDouble])

    case ParquetStringType =>
      (n: String, v: Any) =>
        FilterApi.lt(binaryColumn(n), Binary.fromString(v.asInstanceOf[String]))
    case ParquetBinaryType =>
      (n: String, v: Any) =>
        FilterApi.lt(binaryColumn(n), Binary.fromReusedByteArray(v.asInstanceOf[Array[Byte]]))
    case ParquetDateType if pushDownDate =>
      (n: String, v: Any) =>
        FilterApi.lt(intColumn(n), dateToDays(v.asInstanceOf[Date]).asInstanceOf[Integer])

    case ParquetSchemaType(DECIMAL, INT32, 0, _) if pushDownDecimal =>
      (n: String, v: Any) =>
        FilterApi.lt(intColumn(n), decimalToInt32(v.asInstanceOf[JBigDecimal]))
    case ParquetSchemaType(DECIMAL, INT64, 0, _) if pushDownDecimal =>
      (n: String, v: Any) =>
        FilterApi.lt(longColumn(n), decimalToInt64(v.asInstanceOf[JBigDecimal]))
    case ParquetSchemaType(DECIMAL, FIXED_LEN_BYTE_ARRAY, length, _) if pushDownDecimal =>
      (n: String, v: Any) =>
        FilterApi.lt(binaryColumn(n), decimalToByteArray(v.asInstanceOf[JBigDecimal], length))
  }

  private val makeLtEq: PartialFunction[ParquetSchemaType, (String, Any) => FilterPredicate] = {
    case ParquetByteType | ParquetShortType | ParquetIntegerType =>
      (n: String, v: Any) =>
        FilterApi.ltEq(intColumn(n), v.asInstanceOf[Number].intValue.asInstanceOf[Integer])
    case ParquetLongType =>
      (n: String, v: Any) => FilterApi.ltEq(longColumn(n), v.asInstanceOf[JLong])
    case ParquetFloatType =>
      (n: String, v: Any) => FilterApi.ltEq(floatColumn(n), v.asInstanceOf[JFloat])
    case ParquetDoubleType =>
      (n: String, v: Any) => FilterApi.ltEq(doubleColumn(n), v.asInstanceOf[JDouble])

    case ParquetStringType =>
      (n: String, v: Any) =>
        FilterApi.ltEq(binaryColumn(n), Binary.fromString(v.asInstanceOf[String]))
    case ParquetBinaryType =>
      (n: String, v: Any) =>
        FilterApi.ltEq(binaryColumn(n), Binary.fromReusedByteArray(v.asInstanceOf[Array[Byte]]))
    case ParquetDateType if pushDownDate =>
      (n: String, v: Any) =>
        FilterApi.ltEq(intColumn(n), dateToDays(v.asInstanceOf[Date]).asInstanceOf[Integer])

    case ParquetSchemaType(DECIMAL, INT32, 0, _) if pushDownDecimal =>
      (n: String, v: Any) =>
        FilterApi.ltEq(intColumn(n), decimalToInt32(v.asInstanceOf[JBigDecimal]))
    case ParquetSchemaType(DECIMAL, INT64, 0, _) if pushDownDecimal =>
      (n: String, v: Any) =>
        FilterApi.ltEq(longColumn(n), decimalToInt64(v.asInstanceOf[JBigDecimal]))
    case ParquetSchemaType(DECIMAL, FIXED_LEN_BYTE_ARRAY, length, _) if pushDownDecimal =>
      (n: String, v: Any) =>
        FilterApi.ltEq(binaryColumn(n), decimalToByteArray(v.asInstanceOf[JBigDecimal], length))
  }

  private val makeGt: PartialFunction[ParquetSchemaType, (String, Any) => FilterPredicate] = {
    case ParquetByteType | ParquetShortType | ParquetIntegerType =>
      (n: String, v: Any) =>
        FilterApi.gt(intColumn(n), v.asInstanceOf[Number].intValue.asInstanceOf[Integer])
    case ParquetLongType =>
      (n: String, v: Any) => FilterApi.gt(longColumn(n), v.asInstanceOf[JLong])
    case ParquetFloatType =>
      (n: String, v: Any) => FilterApi.gt(floatColumn(n), v.asInstanceOf[JFloat])
    case ParquetDoubleType =>
      (n: String, v: Any) => FilterApi.gt(doubleColumn(n), v.asInstanceOf[JDouble])

    case ParquetStringType =>
      (n: String, v: Any) =>
        FilterApi.gt(binaryColumn(n), Binary.fromString(v.asInstanceOf[String]))
    case ParquetBinaryType =>
      (n: String, v: Any) =>
        FilterApi.gt(binaryColumn(n), Binary.fromReusedByteArray(v.asInstanceOf[Array[Byte]]))
    case ParquetDateType if pushDownDate =>
      (n: String, v: Any) =>
        FilterApi.gt(intColumn(n), dateToDays(v.asInstanceOf[Date]).asInstanceOf[Integer])

    case ParquetSchemaType(DECIMAL, INT32, 0, _) if pushDownDecimal =>
      (n: String, v: Any) =>
        FilterApi.gt(intColumn(n), decimalToInt32(v.asInstanceOf[JBigDecimal]))
    case ParquetSchemaType(DECIMAL, INT64, 0, _) if pushDownDecimal =>
      (n: String, v: Any) =>
        FilterApi.gt(longColumn(n), decimalToInt64(v.asInstanceOf[JBigDecimal]))
    case ParquetSchemaType(DECIMAL, FIXED_LEN_BYTE_ARRAY, length, _) if pushDownDecimal =>
      (n: String, v: Any) =>
        FilterApi.gt(binaryColumn(n), decimalToByteArray(v.asInstanceOf[JBigDecimal], length))
  }

  private val makeGtEq: PartialFunction[ParquetSchemaType, (String, Any) => FilterPredicate] = {
    case ParquetByteType | ParquetShortType | ParquetIntegerType =>
      (n: String, v: Any) =>
        FilterApi.gtEq(intColumn(n), v.asInstanceOf[Number].intValue.asInstanceOf[Integer])
    case ParquetLongType =>
      (n: String, v: Any) => FilterApi.gtEq(longColumn(n), v.asInstanceOf[JLong])
    case ParquetFloatType =>
      (n: String, v: Any) => FilterApi.gtEq(floatColumn(n), v.asInstanceOf[JFloat])
    case ParquetDoubleType =>
      (n: String, v: Any) => FilterApi.gtEq(doubleColumn(n), v.asInstanceOf[JDouble])

    case ParquetStringType =>
      (n: String, v: Any) =>
        FilterApi.gtEq(binaryColumn(n), Binary.fromString(v.asInstanceOf[String]))
    case ParquetBinaryType =>
      (n: String, v: Any) =>
        FilterApi.gtEq(binaryColumn(n), Binary.fromReusedByteArray(v.asInstanceOf[Array[Byte]]))
    case ParquetDateType if pushDownDate =>
      (n: String, v: Any) =>
        FilterApi.gtEq(intColumn(n), dateToDays(v.asInstanceOf[Date]).asInstanceOf[Integer])

    case ParquetSchemaType(DECIMAL, INT32, 0, _) if pushDownDecimal =>
      (n: String, v: Any) =>
        FilterApi.gtEq(intColumn(n), decimalToInt32(v.asInstanceOf[JBigDecimal]))
    case ParquetSchemaType(DECIMAL, INT64, 0, _) if pushDownDecimal =>
      (n: String, v: Any) =>
        FilterApi.gtEq(longColumn(n), decimalToInt64(v.asInstanceOf[JBigDecimal]))
    case ParquetSchemaType(DECIMAL, FIXED_LEN_BYTE_ARRAY, length, _) if pushDownDecimal =>
      (n: String, v: Any) =>
        FilterApi.gtEq(binaryColumn(n), decimalToByteArray(v.asInstanceOf[JBigDecimal], length))
  }

  /**
   * Returns a map from name of the column to the data type, if predicate push down applies.
   */
  private def getFieldMap(dataType: MessageType): Map[String, ParquetSchemaType] = dataType match {
    case m: MessageType =>
      // Here we don't flatten the fields in the nested schema but just look up through
      // root fields. Currently, accessing to nested fields does not push down filters
      // and it does not support to create filters for them.
      m.getFields.asScala.filter(_.isPrimitive).map(_.asPrimitiveType()).map { f =>
        f.getName -> ParquetSchemaType(
          f.getOriginalType, f.getPrimitiveTypeName, f.getTypeLength, f.getDecimalMetadata)
      }.toMap
    case _ => Map.empty[String, ParquetSchemaType]
  }

  /**
   * Converts data sources filters to Parquet filter predicates.
   */
  def createFilter(schema: MessageType, predicate: sources.Filter): Option[FilterPredicate] = {
    val nameToType = getFieldMap(schema)

    def isDecimalMatched(value: Any, decimalMeta: DecimalMetadata): Boolean = value match {
      case decimal: JBigDecimal =>
        decimal.scale == decimalMeta.getScale
      case _ => false
    }

    // Since SPARK-24716, ParquetFilter accepts parquet file schema to convert to
    // data source Filter. This must make sure that filter value matched the Filter.
    // If doesn't matched, then the schema used to read the file is incorrect,
    // which would cause data corruption.
    def valueCanMakeFilterOn(name: String, value: Any): Boolean = {
      value == null || (nameToType(name) match {
        case ParquetBooleanType => value.isInstanceOf[JBoolean]
        case ParquetIntegerType => value.isInstanceOf[Integer]
        case ParquetLongType => value.isInstanceOf[JLong]
        case ParquetFloatType => value.isInstanceOf[JFloat]
        case ParquetDoubleType => value.isInstanceOf[JDouble]
        case ParquetStringType => value.isInstanceOf[String]
        case ParquetBinaryType => value.isInstanceOf[Array[Byte]]
        case ParquetDateType => value.isInstanceOf[Date]
        case ParquetSchemaType(DECIMAL, INT32, 0, decimalMeta) =>
          isDecimalMatched(value, decimalMeta)
        case ParquetSchemaType(DECIMAL, INT64, 0, decimalMeta) =>
          isDecimalMatched(value, decimalMeta)
        case ParquetSchemaType(DECIMAL, FIXED_LEN_BYTE_ARRAY, _, decimalMeta) =>
          isDecimalMatched(value, decimalMeta)
        case _ => false
      })
    }

    // Parquet does not allow dots in the column name because dots are used as a column path
    // delimiter. Since Parquet 1.8.2 (PARQUET-389), Parquet accepts the filter predicates
    // with missing columns. The incorrect results could be got from Parquet when we push down
    // filters for the column having dots in the names. Thus, we do not push down such filters.
    // See SPARK-20364.
    def canMakeFilterOn(name: String, value: Any): Boolean = {
      nameToType.contains(name) && !name.contains(".") && valueCanMakeFilterOn(name, value)
    }

    // NOTE:
    //
    // For any comparison operator `cmp`, both `a cmp NULL` and `NULL cmp a` evaluate to `NULL`,
    // which can be casted to `false` implicitly. Please refer to the `eval` method of these
    // operators and the `PruneFilters` rule for details.

    // Hyukjin:
    // I added [[EqualNullSafe]] with [[org.apache.parquet.filter2.predicate.Operators.Eq]].
    // So, it performs equality comparison identically when given [[sources.Filter]] is [[EqualTo]].
    // The reason why I did this is, that the actual Parquet filter checks null-safe equality
    // comparison.
    // So I added this and maybe [[EqualTo]] should be changed. It still seems fine though, because
    // physical planning does not set `NULL` to [[EqualTo]] but changes it to [[IsNull]] and etc.
    // Probably I missed something and obviously this should be changed.

    predicate match {
      case sources.IsNull(name) if canMakeFilterOn(name, null) =>
        makeEq.lift(nameToType(name)).map(_(name, null))
      case sources.IsNotNull(name) if canMakeFilterOn(name, null) =>
        makeNotEq.lift(nameToType(name)).map(_(name, null))

      case sources.EqualTo(name, value) if canMakeFilterOn(name, value) =>
        makeEq.lift(nameToType(name)).map(_(name, value))
      case sources.Not(sources.EqualTo(name, value)) if canMakeFilterOn(name, value) =>
        makeNotEq.lift(nameToType(name)).map(_(name, value))

      case sources.EqualNullSafe(name, value) if canMakeFilterOn(name, value) =>
        makeEq.lift(nameToType(name)).map(_(name, value))
      case sources.Not(sources.EqualNullSafe(name, value)) if canMakeFilterOn(name, value) =>
        makeNotEq.lift(nameToType(name)).map(_(name, value))

      case sources.LessThan(name, value) if canMakeFilterOn(name, value) =>
        makeLt.lift(nameToType(name)).map(_(name, value))
      case sources.LessThanOrEqual(name, value) if canMakeFilterOn(name, value) =>
        makeLtEq.lift(nameToType(name)).map(_(name, value))

      case sources.GreaterThan(name, value) if canMakeFilterOn(name, value) =>
        makeGt.lift(nameToType(name)).map(_(name, value))
      case sources.GreaterThanOrEqual(name, value) if canMakeFilterOn(name, value) =>
        makeGtEq.lift(nameToType(name)).map(_(name, value))

      case sources.And(lhs, rhs) =>
        // At here, it is not safe to just convert one side if we do not understand the
        // other side. Here is an example used to explain the reason.
        // Let's say we have NOT(a = 2 AND b in ('1')) and we do not understand how to
        // convert b in ('1'). If we only convert a = 2, we will end up with a filter
        // NOT(a = 2), which will generate wrong results.
        // Pushing one side of AND down is only safe to do at the top level.
        // You can see ParquetRelation's initializeLocalJobFunc method as an example.
        for {
          lhsFilter <- createFilter(schema, lhs)
          rhsFilter <- createFilter(schema, rhs)
        } yield FilterApi.and(lhsFilter, rhsFilter)

      case sources.Or(lhs, rhs) =>
        for {
          lhsFilter <- createFilter(schema, lhs)
          rhsFilter <- createFilter(schema, rhs)
        } yield FilterApi.or(lhsFilter, rhsFilter)

      case sources.Not(pred) =>
        createFilter(schema, pred).map(FilterApi.not)

      case sources.StringStartsWith(name, prefix)
          if pushDownStartWith && canMakeFilterOn(name, prefix) =>
        Option(prefix).map { v =>
          FilterApi.userDefined(binaryColumn(name),
            new UserDefinedPredicate[Binary] with Serializable {
              private val strToBinary = Binary.fromReusedByteArray(v.getBytes)
              private val size = strToBinary.length

              override def canDrop(statistics: Statistics[Binary]): Boolean = {
                val comparator = PrimitiveComparator.UNSIGNED_LEXICOGRAPHICAL_BINARY_COMPARATOR
                val max = statistics.getMax
                val min = statistics.getMin
                comparator.compare(max.slice(0, math.min(size, max.length)), strToBinary) < 0 ||
                  comparator.compare(min.slice(0, math.min(size, min.length)), strToBinary) > 0
              }

              override def inverseCanDrop(statistics: Statistics[Binary]): Boolean = {
                val comparator = PrimitiveComparator.UNSIGNED_LEXICOGRAPHICAL_BINARY_COMPARATOR
                val max = statistics.getMax
                val min = statistics.getMin
                comparator.compare(max.slice(0, math.min(size, max.length)), strToBinary) == 0 &&
                  comparator.compare(min.slice(0, math.min(size, min.length)), strToBinary) == 0
              }

              override def keep(value: Binary): Boolean = {
                UTF8String.fromBytes(value.getBytes).startsWith(
                  UTF8String.fromBytes(strToBinary.getBytes))
              }
            }
          )
        }

      case _ => None
    }
  }
}<|MERGE_RESOLUTION|>--- conflicted
+++ resolved
@@ -47,11 +47,12 @@
   private case class ParquetSchemaType(
       originalType: OriginalType,
       primitiveTypeName: PrimitiveTypeName,
-<<<<<<< HEAD
       length: Int,
       decimalMeta: DecimalMetadata)
 
   private val ParquetBooleanType = ParquetSchemaType(null, BOOLEAN, 0, null)
+  private val ParquetByteType = ParquetSchemaType(INT_8, INT32, 0, null)
+  private val ParquetShortType = ParquetSchemaType(INT_16, INT32, 0, null)
   private val ParquetIntegerType = ParquetSchemaType(null, INT32, 0, null)
   private val ParquetLongType = ParquetSchemaType(null, INT64, 0, null)
   private val ParquetFloatType = ParquetSchemaType(null, FLOAT, 0, null)
@@ -59,20 +60,6 @@
   private val ParquetStringType = ParquetSchemaType(UTF8, BINARY, 0, null)
   private val ParquetBinaryType = ParquetSchemaType(null, BINARY, 0, null)
   private val ParquetDateType = ParquetSchemaType(DATE, INT32, 0, null)
-=======
-      decimalMetadata: DecimalMetadata)
-
-  private val ParquetBooleanType = ParquetSchemaType(null, BOOLEAN, null)
-  private val ParquetByteType = ParquetSchemaType(INT_8, INT32, null)
-  private val ParquetShortType = ParquetSchemaType(INT_16, INT32, null)
-  private val ParquetIntegerType = ParquetSchemaType(null, INT32, null)
-  private val ParquetLongType = ParquetSchemaType(null, INT64, null)
-  private val ParquetFloatType = ParquetSchemaType(null, FLOAT, null)
-  private val ParquetDoubleType = ParquetSchemaType(null, DOUBLE, null)
-  private val ParquetStringType = ParquetSchemaType(UTF8, BINARY, null)
-  private val ParquetBinaryType = ParquetSchemaType(null, BINARY, null)
-  private val ParquetDateType = ParquetSchemaType(DATE, INT32, null)
->>>>>>> 1f94bf49
 
   private def dateToDays(date: Date): SQLDate = {
     DateTimeUtils.fromJavaDate(date)
@@ -99,17 +86,11 @@
 
   private val makeEq: PartialFunction[ParquetSchemaType, (String, Any) => FilterPredicate] = {
     case ParquetBooleanType =>
-<<<<<<< HEAD
       (n: String, v: Any) => FilterApi.eq(booleanColumn(n), v.asInstanceOf[JBoolean])
-    case ParquetIntegerType =>
-      (n: String, v: Any) => FilterApi.eq(intColumn(n), v.asInstanceOf[Integer])
-=======
-      (n: String, v: Any) => FilterApi.eq(booleanColumn(n), v.asInstanceOf[java.lang.Boolean])
     case ParquetByteType | ParquetShortType | ParquetIntegerType =>
       (n: String, v: Any) => FilterApi.eq(
         intColumn(n),
         Option(v).map(_.asInstanceOf[Number].intValue.asInstanceOf[Integer]).orNull)
->>>>>>> 1f94bf49
     case ParquetLongType =>
       (n: String, v: Any) => FilterApi.eq(longColumn(n), v.asInstanceOf[JLong])
     case ParquetFloatType =>
@@ -147,7 +128,7 @@
 
   private val makeNotEq: PartialFunction[ParquetSchemaType, (String, Any) => FilterPredicate] = {
     case ParquetBooleanType =>
-      (n: String, v: Any) => FilterApi.notEq(booleanColumn(n), v.asInstanceOf[java.lang.Boolean])
+      (n: String, v: Any) => FilterApi.notEq(booleanColumn(n), v.asInstanceOf[JBoolean])
     case ParquetByteType | ParquetShortType | ParquetIntegerType =>
       (n: String, v: Any) => FilterApi.notEq(
         intColumn(n),
@@ -348,7 +329,7 @@
     def valueCanMakeFilterOn(name: String, value: Any): Boolean = {
       value == null || (nameToType(name) match {
         case ParquetBooleanType => value.isInstanceOf[JBoolean]
-        case ParquetIntegerType => value.isInstanceOf[Integer]
+        case ParquetByteType | ParquetShortType | ParquetIntegerType => value.isInstanceOf[Number]
         case ParquetLongType => value.isInstanceOf[JLong]
         case ParquetFloatType => value.isInstanceOf[JFloat]
         case ParquetDoubleType => value.isInstanceOf[JDouble]
