--- conflicted
+++ resolved
@@ -496,14 +496,10 @@
       writer: Writer,
       verbose: Boolean,
       prefix: String = "",
-<<<<<<< HEAD
       addSuffix: Boolean = false,
-      onlyNodeName: Boolean = false): StringBuilder = {
-    child.generateTreeString(depth, lastChildren, builder, verbose, "")
-=======
-      addSuffix: Boolean = false): Unit = {
-    child.generateTreeString(depth, lastChildren, writer, verbose, prefix = "", addSuffix = false)
->>>>>>> 93f5592a
+      onlyNodeName: Boolean = false): Unit = {
+    child.generateTreeString(depth, lastChildren, writer, verbose, prefix = "",
+      addSuffix = false, onlyNodeName = onlyNodeName)
   }
 
   override def needCopyResult: Boolean = false
@@ -778,14 +774,10 @@
       writer: Writer,
       verbose: Boolean,
       prefix: String = "",
-<<<<<<< HEAD
       addSuffix: Boolean = false,
-      onlyNodeName: Boolean = false): StringBuilder = {
-    child.generateTreeString(depth, lastChildren, builder, verbose, s"*($codegenStageId) ")
-=======
-      addSuffix: Boolean = false): Unit = {
-    child.generateTreeString(depth, lastChildren, writer, verbose, s"*($codegenStageId) ", false)
->>>>>>> 93f5592a
+      onlyNodeName: Boolean = false): Unit = {
+    child.generateTreeString(depth, lastChildren, writer, verbose, s"*($codegenStageId) ",
+      addSuffix = false, onlyNodeName = onlyNodeName)
   }
 
   override def needStopCheck: Boolean = true
